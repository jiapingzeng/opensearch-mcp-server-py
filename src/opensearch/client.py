--- conflicted
+++ resolved
@@ -80,13 +80,8 @@
     # Common client configuration
     client_kwargs: Dict[str, Any] = {
         'hosts': [opensearch_url],
-<<<<<<< HEAD
         'use_ssl': (parsed_url.scheme == "https"),
         'verify_certs': os.getenv("OPENSEARCH_SSL_VERIFY", True),
-=======
-        'use_ssl': (parsed_url.scheme == 'https'),
-        'verify_certs': True,
->>>>>>> 522b8fcb
         'connection_class': RequestsHttpConnection,
     }
 
